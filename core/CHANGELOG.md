--- conflicted
+++ resolved
@@ -1,11 +1,10 @@
-<<<<<<< HEAD
 # v4.1.0 to-be-released
 
 ## Added
 
 * Support for providing a custom mapper compiler by adapters (solnic)
 * Support for aliased attributes in auto-mapping (solnic)
-=======
+
 # v4.0.3 2017-11-14
 
 ## Added
@@ -16,7 +15,6 @@
 
 * `'configuration.commands.class.before_build'` event is triggered with `:adapter` set, so that adapters can subscribe only to their events. This fixes a bug where an incorrect adapter would try to handle this event with a command class coming from another adapter (solnic)
 * Command compiler no longer uses global temporary registry (solnic)
->>>>>>> 9ac5ae84
 
 # v4.0.2 2017-11-02
 
