require 'spec_helper'

describe ROM::Gateway do

  subject(:gateway) { Class.new(ROM::Gateway).new }

  describe '.setup' do
    it 'sets up a gateway based on a type' do
      gateway_class = Class.new(ROM::Gateway) do
        attr_reader :args

        def initialize(*args)
          @args = args
        end
      end

      allow(ROM::Gateway).to receive(:class_from_symbol)
        .with(:wormhole).and_return(gateway_class)

      args = %w(hello world)
      gateway = ROM::Gateway.setup(:wormhole, *args)

      expect(gateway).to be_instance_of(gateway_class)
      expect(gateway.args).to eq(args)
    end

    it 'raises an exception if the type is not supported' do
      expect {
        ROM::Gateway.setup(:bogus, "memory://test")
      }.to raise_error(ROM::AdapterLoadError, /bogus/)
    end

    it 'accepts a gateway instance' do
      gateway = ROM::Gateway.new
      expect(ROM::Gateway.setup(gateway)).to be(gateway)
    end

    it 'raises an exception if instance and arguments are passed' do
      gateway = ROM::Gateway.new

      expect { ROM::Gateway.setup(gateway, 'foo://bar') }.to raise_error(
        ArgumentError,
        "Can't accept arguments when passing an instance"
      )
    end

    it 'raises an exception if a URI string is passed' do
      expect { ROM::Gateway.setup('memory://test') }.to raise_error(
        ArgumentError,
        /URIs without an explicit scheme are not supported anymore/
      )
    end
  end

  describe '.class_from_symbol' do
    context 'when adapter is already present' do
      before do
        module Test
          module Adapter
            class Gateway
            end
          end
        end

        ROM.register_adapter(:test_adapter, Test::Adapter)
      end

      it 'does not try to require an adapter if it is already present' do
        klass = ROM::Gateway.class_from_symbol(:test_adapter)

        expect(klass).to be(Test::Adapter::Gateway)
      end
    end

    it 'instantiates a gateway based on type' do
      klass = ROM::Gateway.class_from_symbol(:memory)
      expect(klass).to be(ROM::Memory::Gateway)
    end

    it 'raises an exception if the type is not supported' do
      expect { ROM::Gateway.class_from_symbol(:bogus) }
        .to raise_error(ROM::AdapterLoadError, /bogus/)
    end
  end

  describe '#disconnect' do
    it 'does nothing' do
      expect(gateway.disconnect).to be(nil)
    end
  end

<<<<<<< HEAD
  describe '#logger' do
    it 'does nothing' do
      expect(gateway.logger).to be(nil)
    end
  end

  describe '#use_logger' do
    it 'does nothing' do
      expect(gateway.use_logger).to be(nil)
    end

    it 'accepts parameters' do
      params = [5, "mutations", "are", "nice"]

      expect { gateway.use_logger(params) }.to_not raise_error
    end
  end

  describe '#extend_command_class' do
    it 'returns the class sent as 1st parameter' do
      klass = Class.new.freeze

      expect(gateway.extend_command_class(klass, "foo")).to eq(klass)
    end
  end
=======
  describe '.adapter' do
    let(:gateway_class) { Class.new(ROM::Gateway) }

    it 'gets/sets the adapter' do
      expect { gateway_class.adapter :custom }
        .to change { gateway_class.adapter }
        .from(nil)
        .to(:custom)
    end
  end

  describe "#adapter" do
    before { Test::CustomGateway = Class.new(ROM::Gateway) }

    let(:gateway) { Test::CustomGateway.new }

    it 'returns class adapter' do
      Test::CustomGateway.adapter :custom
      expect(gateway.adapter).to eql :custom
    end

    it 'requires the adapter to be defined' do
      expect { gateway.adapter }.to raise_error(
        ROM::MissingAdapterIdentifierError, /Test::CustomGateway/
      )
    end
  end # describe #adapter
>>>>>>> 0371a5c2
end<|MERGE_RESOLUTION|>--- conflicted
+++ resolved
@@ -89,7 +89,6 @@
     end
   end
 
-<<<<<<< HEAD
   describe '#logger' do
     it 'does nothing' do
       expect(gateway.logger).to be(nil)
@@ -115,7 +114,7 @@
       expect(gateway.extend_command_class(klass, "foo")).to eq(klass)
     end
   end
-=======
+
   describe '.adapter' do
     let(:gateway_class) { Class.new(ROM::Gateway) }
 
@@ -143,5 +142,5 @@
       )
     end
   end # describe #adapter
->>>>>>> 0371a5c2
+
 end