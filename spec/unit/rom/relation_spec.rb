--- conflicted
+++ resolved
@@ -173,15 +173,6 @@
     end
   end
 
-<<<<<<< HEAD
-  describe "#with" do
-    it "returns a new instance with the original dataset and given custom options" do
-      custom_opts = { mappers: "Custom Mapper Registry" }
-      new_relation = relation.with(custom_opts)
-
-      expect(new_relation.dataset).to be(relation.dataset)
-      expect(new_relation.options).to include(custom_opts)
-=======
   describe "#relation" do
     it "returns a reference to itself" do
       expect(relation.relation).to eql(relation)
@@ -197,7 +188,16 @@
       expect {
         relation.relation
       }.to output(/#{warning_message}/).to_stderr
->>>>>>> 0371a5c2
+    end
+  end
+
+  describe "#with" do
+    it "returns a new instance with the original dataset and given custom options" do
+      custom_opts = { mappers: "Custom Mapper Registry" }
+      new_relation = relation.with(custom_opts)
+
+      expect(new_relation.dataset).to be(relation.dataset)
+      expect(new_relation.options).to include(custom_opts)
     end
   end
 end